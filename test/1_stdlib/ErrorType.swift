--- conflicted
+++ resolved
@@ -26,11 +26,7 @@
 
 class NoisyError : ErrorType, OtherProtocol, OtherClassProtocol {
   init() { NoisyErrorLifeCount += 1 }
-<<<<<<< HEAD
-  deinit { NoisyErrorDeathCount += 1}
-=======
   deinit { NoisyErrorDeathCount += 1 }
->>>>>>> 4a9a6a20
 
   let _domain = "NoisyError"
   let _code = 123
@@ -154,4 +150,4 @@
   expectEqual(0, LifetimeTracked.instances)
 }
 
-runAllTests()
+runAllTests()