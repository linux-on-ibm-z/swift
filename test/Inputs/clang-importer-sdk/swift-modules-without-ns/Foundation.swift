--- conflicted
+++ resolved
@@ -79,13 +79,8 @@
     return Number()
   }
   public static func _forceBridgeFromObjectiveC(
-<<<<<<< HEAD
-    x: Number,
-    inout result: Int?
-=======
-    x: Number, 
+    x: Number,
     result: inout Int?
->>>>>>> f7b90b86
   ) {
   }
   public static func _conditionallyBridgeFromObjectiveC(
