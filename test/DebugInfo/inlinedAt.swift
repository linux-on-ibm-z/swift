// RUN: %target-swift-frontend %s -O -I %t -emit-sil -emit-verbose-sil -o - \
// RUN:    | FileCheck %s --check-prefix=CHECK-SIL
// RUN: %target-swift-frontend %s -O -I %t -emit-ir -g -o - | FileCheck %s

import StdlibUnittest
@inline(never) func hold(n : Int) { _blackHole(n) }

#sourceLocation(file: "abc.swift", line: 100)
@inline(__always)
<<<<<<< HEAD
func h(k : Int) -> Int {        // 101
  hold(k)                       // 102
  return k                      // 103
=======
func h(_ k : Int) -> Int {        // 101
  return k                      // 102
>>>>>>> 0ecd8ed4
}

#sourceLocation(file: "abc.swift", line: 200)
@inline(__always)
<<<<<<< HEAD
func g(j : Int) -> Int {        // 201
  hold(j)                       // 202
  return h(j)                   // 203
}

#sourceLocation(file: "abc.swift", line: 301)
public func f(i : Int) -> Int { // 301
  return g(i)                   // 303
=======
func g(_ j : Int) -> Int {        // 201
  return h(j)                   // 202
}

#sourceLocation(file: "abc.swift", line: 301)
public func f(_ i : Int) -> Int { // 301
  return g(i)                   // 302
>>>>>>> 0ecd8ed4
}

// CHECK-SIL: sil {{.*}}@_TF9inlinedAt1fFSiSi :
// CHECK-SIL-NOT: return
// CHECK-SIL: debug_value %0 : $Int, let, name "k", argno 1
<<<<<<< HEAD
// CHECK-SIL-SAME: line:101:8:in_prologue
// CHECK-SIL-SAME: perf_inlined_at line:203:10
=======
// CHECK-SIL-SAME: line:101:10:in_prologue
// CHECK-SIL-SAME: perf_inlined_at line:202:10
>>>>>>> 0ecd8ed4
// CHECK-SIL-SAME: perf_inlined_at line:302:10

// CHECK: define {{.*}}@_TF9inlinedAt1fFSiSi
// CHECK-NOT: ret
// CHECK: @llvm.dbg.value
// CHECK: @llvm.dbg.value
// CHECK: @llvm.dbg.value({{.*}}), !dbg ![[L1:.*]]

// CHECK: ![[F:.*]] = distinct !DISubprogram(name: "f",
// CHECK: ![[G:.*]] = distinct !DISubprogram(name: "g",
// CHECK: ![[H:.*]] = distinct !DISubprogram(name: "h",

// CHECK: ![[L3:.*]] = !DILocation(line: 302, column: 13,
// CHECK-SAME:                     scope: ![[F_SCOPE:.*]])
// CHECK: ![[F_SCOPE]] = distinct !DILexicalBlock(scope: ![[F]],
<<<<<<< HEAD
// CHECK-SAME:                                    line: 301, column: 31)
// CHECK: ![[G_SCOPE:.*]] = distinct !DILexicalBlock(scope: ![[G]],
// CHECK-SAME:                                    line: 201, column: 24)
// CHECK: ![[L1]] = !DILocation(line: 101, column: 8, scope: ![[H]],
// CHECK-SAME:                  inlinedAt: ![[L2:.*]])
// CHECK: ![[L2]] = !DILocation(line: 203, column: 13, scope: ![[G_SCOPE]],
// CHECK-SAME:                  inlinedAt: ![[L3]])
=======
// CHECK-SAME:                                    line: 301, column: 33)
// CHECK: ![[L1]] = !DILocation(line: 101, column: 8, scope: ![[H]],
// CHECK-SAME:                  inlinedAt: ![[L2:.*]])
// CHECK: ![[L2]] = !DILocation(line: 202, column: 13, scope: ![[G_SCOPE:.*]],
// CHECK-SAME:                  inlinedAt: ![[L3]])
// CHECK: ![[G_SCOPE]] = distinct !DILexicalBlock(scope: ![[G]],
// CHECK-SAME:                                    line: 201, column: 26)
>>>>>>> 0ecd8ed4
<|MERGE_RESOLUTION|>--- conflicted
+++ resolved
@@ -7,28 +7,12 @@
 
 #sourceLocation(file: "abc.swift", line: 100)
 @inline(__always)
-<<<<<<< HEAD
-func h(k : Int) -> Int {        // 101
-  hold(k)                       // 102
-  return k                      // 103
-=======
 func h(_ k : Int) -> Int {        // 101
   return k                      // 102
->>>>>>> 0ecd8ed4
 }
 
 #sourceLocation(file: "abc.swift", line: 200)
 @inline(__always)
-<<<<<<< HEAD
-func g(j : Int) -> Int {        // 201
-  hold(j)                       // 202
-  return h(j)                   // 203
-}
-
-#sourceLocation(file: "abc.swift", line: 301)
-public func f(i : Int) -> Int { // 301
-  return g(i)                   // 303
-=======
 func g(_ j : Int) -> Int {        // 201
   return h(j)                   // 202
 }
@@ -36,19 +20,13 @@
 #sourceLocation(file: "abc.swift", line: 301)
 public func f(_ i : Int) -> Int { // 301
   return g(i)                   // 302
->>>>>>> 0ecd8ed4
 }
 
 // CHECK-SIL: sil {{.*}}@_TF9inlinedAt1fFSiSi :
 // CHECK-SIL-NOT: return
 // CHECK-SIL: debug_value %0 : $Int, let, name "k", argno 1
-<<<<<<< HEAD
-// CHECK-SIL-SAME: line:101:8:in_prologue
-// CHECK-SIL-SAME: perf_inlined_at line:203:10
-=======
 // CHECK-SIL-SAME: line:101:10:in_prologue
 // CHECK-SIL-SAME: perf_inlined_at line:202:10
->>>>>>> 0ecd8ed4
 // CHECK-SIL-SAME: perf_inlined_at line:302:10
 
 // CHECK: define {{.*}}@_TF9inlinedAt1fFSiSi
@@ -64,20 +42,10 @@
 // CHECK: ![[L3:.*]] = !DILocation(line: 302, column: 13,
 // CHECK-SAME:                     scope: ![[F_SCOPE:.*]])
 // CHECK: ![[F_SCOPE]] = distinct !DILexicalBlock(scope: ![[F]],
-<<<<<<< HEAD
-// CHECK-SAME:                                    line: 301, column: 31)
-// CHECK: ![[G_SCOPE:.*]] = distinct !DILexicalBlock(scope: ![[G]],
-// CHECK-SAME:                                    line: 201, column: 24)
+// CHECK-SAME:                                    line: 301, column: 33)
 // CHECK: ![[L1]] = !DILocation(line: 101, column: 8, scope: ![[H]],
 // CHECK-SAME:                  inlinedAt: ![[L2:.*]])
 // CHECK: ![[L2]] = !DILocation(line: 203, column: 13, scope: ![[G_SCOPE]],
 // CHECK-SAME:                  inlinedAt: ![[L3]])
-=======
-// CHECK-SAME:                                    line: 301, column: 33)
-// CHECK: ![[L1]] = !DILocation(line: 101, column: 8, scope: ![[H]],
-// CHECK-SAME:                  inlinedAt: ![[L2:.*]])
-// CHECK: ![[L2]] = !DILocation(line: 202, column: 13, scope: ![[G_SCOPE:.*]],
-// CHECK-SAME:                  inlinedAt: ![[L3]])
 // CHECK: ![[G_SCOPE]] = distinct !DILexicalBlock(scope: ![[G]],
-// CHECK-SAME:                                    line: 201, column: 26)
->>>>>>> 0ecd8ed4
+// CHECK-SAME:                                    line: 201, column: 26)