--- conflicted
+++ resolved
@@ -1050,13 +1050,8 @@
 
   var matches: [String] = []
   
-<<<<<<< HEAD
   re.enumerateMatchesIn(
-    s, options: NSMatchingOptions(), range: NSRange(0..<s.utf16.count)
-=======
-  re.enumerateMatchesInString(
     s, options: NSMatchingOptions(), range: NSRange(0..<s.utf16.length)
->>>>>>> a97ab6dd
   ) {
     result, flags, stop
   in
